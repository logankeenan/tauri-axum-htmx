--- conflicted
+++ resolved
@@ -43,7 +43,6 @@
       
       - uses: Swatinem/rust-cache@v2
       
-<<<<<<< HEAD
       - name: Cache Tauri CLI
         id: cache-tauri-cli
         uses: actions/cache@v4
@@ -53,11 +52,8 @@
       
       - name: Install Tauri CLI
         if: steps.cache-tauri-cli.outputs.cache-hit != 'true'
-=======
-      - name: Install Tauri CLI
->>>>>>> deda3783
         run: cargo install tauri-cli --version "2.2.4" --locked
-      
+        
       - name: Check formatting
         run: cargo fmt --all -- --check
 
